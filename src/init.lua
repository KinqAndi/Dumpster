--[[[
	Author @Andi Muhaxheri / KinqAndi
	Date @03/07/21
<<<<<<< HEAD
	Version: 0.3.7
=======
	Version: 0.3.6
>>>>>>> b6d4e3ee
		Version Update Date: 9/02/23
]]

local HttpService = game:GetService("HttpService")
local Players = game:GetService("Players")
local RunService = game:GetService("RunService")

local FUNCTION_CLEAN_UP_ID = newproxy()
local THREAD_CLEAN_UP_ID = newproxy()
local DUMPSTER_CLEAN_UP_ID = newproxy()

local Dumpster = {}
Dumpster.__index = Dumpster

--[[
    Returns: Dumpster
    Description: Constructor for Dumpster.
]]

function Dumpster.new()
	local self = setmetatable({
		suppressWarnings = false,
		suppressErrors = false,

		_objects = {},
		_identifierObjects = {},
		_bindedNames = {},
		_attributes = {},
	}, Dumpster)

	return self
end

--[[
    Returns: any?
    Description: Takes any object as a paremeter and adds it to the dumpster for cleanup.
    Paremeters
        - object: any,
        - cleanUpIdentifier: string? (optional, could be removed from Dumpster:Remove(cleanUpIdentifier))
        - customCleanupMethod: string? (if object is a custom class and has a different cleanup method)
]]

function Dumpster:Add(object: any, cleanUpIdentifier: string?, customCleanupMethod: string?) 
	if self._isCleaning then
		self:_sendWarn("Cannot add item for cleanup when dumpster is being cleaned up/destroyed")
		return
	end

	local cleanUpMethod = self:_getCleanUpMethod(object, customCleanupMethod)

	if not cleanUpMethod then
		if typeof(object) == "table" then
			if self:_isAPromise(object) then
				return self:AddPromise(object, cleanUpIdentifier)
			end
		end

		self:_sendWarn(object, "was not added for cleanup, could not find a cleanup method!")
		return
	end

	if cleanUpIdentifier then
		if not self:_cleanUpIdentifierAvailable(cleanUpIdentifier) then
			return
		end

		self._identifierObjects[cleanUpIdentifier] = {object = object, method = cleanUpMethod}

		return object
	end

	table.insert(self._objects, {object = object, method = cleanUpMethod})

	return object
end

--[[
    Returns: ()
    Description: Add a promise to the dumpster
    Paremeters
        - promise: Promise,
        - cleanUpIdentifier: string? (optional, could be removed from Dumpster:Remove(cleanUpIdentifier))
]]

function Dumpster:AddPromise(promise, cleanUpIdentifier: string?)
	if not self:_isAPromise(promise) then
		self:_sendWarn("This is not a promise!")
		return
	end

	local cleanUpMethod = "cancel"
	cleanUpIdentifier = cleanUpIdentifier or HttpService:GenerateGUID()

	if cleanUpIdentifier then
		if not self:_cleanUpIdentifierAvailable(cleanUpIdentifier) then
			return
		end

		self._identifierObjects[cleanUpIdentifier] = {object = promise, method = cleanUpMethod}
		self:_initPromise(promise, cleanUpIdentifier)
		return
	end

	table.insert(self._objects, {object = promise, method = cleanUpMethod})
	self:_initPromise(promise, cleanUpIdentifier)
end

--[[
    Returns: nil
    Description: Adds an attribute to the dumpster
]]

function Dumpster:SetAttribute(attrName: string, attrVal: any)
	self._attributes[attrName] = attrVal
end

--[[
    Returns: any?
    Description: Retrieves an attribute from the dumpster
]]
function Dumpster:GetAttribute(attrName: string)
	return self._attributes[attrName]
end

--[[
    Returns: Dumpster
    Description: Creates a sub dumpster and then adds it to the parent Dumpster for cleanup.
]]

function Dumpster:Extend()
	local subDumpster = self.new()
    subDumpster._dumpsterProxy = DUMPSTER_CLEAN_UP_ID

	self:Add(subDumpster)

	return subDumpster
end

--[[
    Returns: any?
    Description: Construct an Instance/Class/Function with tuple arguments
    Paremeters
        - object: string | table | function,
        - ... (optional arguments to be passed on to the constructed object.)
]]

function Dumpster:Construct(object: string | table | ()->(), ...)
	if type(object) == "string" then
		local object = Instance.new(object)
		self:Add(object, ...)

		return object
	elseif type(object) == "table" then
		local item = object.new(...)
		self:Add(item)
		return item
	elseif type(object) == "function" then
        local item = object(...)
        
		self:Add(item)
		return item
	else
		self:_sendWarn("Object could not be constructed!")
	end
end

--[[
    Returns: Instance
    Description: Creates a clone of an instance and adds it to the dumpster.
    Paremeters
        - item: Instance,
]]

function Dumpster:Clone(item: Instance)
	if typeof(item) ~= "Instance" then
		self:_sendWarn("Only instances can be cloned")
		return
	end

	local item = item:Clone()
	self:Add(item)

	return item
end

--[[
    Returns: ()
    Description: Connects a callback to render stepped. Will automatically Unbind once Dumpster is destroyed.
    Paremeters
        - name: string,
        - priority: string,
        - func: (deltaTime: number)->(),
]]

function Dumpster:BindToRenderStep(name: string, priority: number, func: (dt: number)->(any)): ()
	assert(name ~= nil and typeof(name) == "string", "Name must be a string!")
	assert(priority ~= nil and typeof(priority) == "number", "Priority must be a number!")
	assert(func ~= nil and typeof(func) == "function", "Must have a callback function!")

	if self._isCleaning then
		self:_sendWarn("Cannot bind function to render step when dumpster is being cleaned up/destroyed")
		return
	end

	if table.find(self._bindedNames, name) then
		self:_sendWarn("The name you're trying to bind the function to render stepped to already exists, please use a unique name!")
		return
	end

	RunService:BindToRenderStep(name, priority, func)

	table.insert(self._bindedNames, name)
end

--[[
    Returns: ()
    Description: This will unbind a function from renderstepped.
    Paremeters
        - name: string,
]]

function Dumpster:UnbindFromRenderStep(name: string)
	local foundAt: number? = table.find(self._bindedNames, name)

	if not foundAt then
		self:_sendWarn("No Bind to render step was found with name:", name)
		return
	end

	table.remove(self._bindedNames, foundAt)
	RunService:UnbindFromRenderStep(name)
end

--[[
    Returns: any?
    Description: Wraps a signal with a function and adds it to the dumpster.
    Paremeters
        - object: any,
        - cleanUpIdentifier: string? (optional, could be removed from Dumpster:Remove(cleanUpIdentifier))
        - customCleanupMethod: string? (if object is a custom class and has a different cleanup method)
]]

function Dumpster:Connect(signal: RBXScriptSignal, connectFunction: (any)->(any), cleanupIdentifier: string?)
	if typeof(signal) ~= "RBXScriptSignal" then
		self:_sendWarn("Attempted to Connect with object not being of type RBXScriptSignal")
		return
	end

	if typeof(connectFunction) ~= "function" then
		self:_sendWarn("attempted to Connect, argument 2 expects function but got", typeof(connectFunction))
		return
	end

	if self._isCleaning then
		self:_sendWarn("Cannot call method when dumpster is being cleaned up/destroyed")
		return
	end

	return self:Add(signal:Connect(connectFunction), cleanupIdentifier)
end

--[[
    Returns: ()
    Description: This will attach the dumpster to provided object. Once that object is destroyed, dumpster will be too.
    Paremeters
        - item: any,
]]

function Dumpster:AttachTo(item: any)
	local itemType = typeof(item)

	if self._isCleaning then
		self:_sendWarn("Cannot called AttachTo when dumpster is being cleaned up/destroyed")
		return
	end

	if itemType == "Instance" and (item:IsA("Tween") or item:IsA("TweenBase")) then
		if item.TweenInfo.RepeatCount < 0 then
			local warnString = "Tried to attach Dumpster to Tween with RepeatCount < 0\n"
			warnString = warnString .. "This tween will loop infinitely until Destroy() is called\n"
			warnString = warnString .. "THEREFORE, it is attached to .Destroying instead of .Completed"

			self:_sendWarn(warnString)

			self:Add(item.Destroying:Connect(function()
				self:Destroy()
			end))
		else
			self:Add(item.Completed:Connect(function()
				self:Destroy()
			end))
		end

		return
	elseif itemType == "Instance" and item:IsA("AnimationTrack") then
		if item.Looped then
			local warnString = "Tried to attach Dumpster to AnimationTrack with Looped set to true\n"
			warnString = warnString .. "This animation will loop infinitely until Destroy() is called\n"
			warnString = warnString .. "THEREFORE, it is attached to .Destroying instead of .Stopped"

			self:_sendWarn(warnString)

			self:Add(item.Destroying:Connect(function()
				self:Destroy()
			end))
		else
			self:Add(item.Stopped:Connect(function()
				self:Destroy()
			end))
		end

		return
	elseif itemType == "Instance" and item:IsA("Player") then
		if not item:IsDescendantOf(game) then
			self:Destroy()
			return
		end

		self:Add(Players.PlayerRemoving:Connect(function(player: Player)
			if player == item then
				self:Destroy()
			end
		end))
	elseif itemType == "Instance" and item:IsA("Sound") then
		if item.Looped then
			self:_sendWarn(item, "is looped, therefore attaching to .Destroying event instead of .Ended event")

			self:Add(item.Destroying:Connect(function()
				self:Destroy()
			end))

			return
		end

		self:Add(item.Ended:Connect(function()
			self:Destroy()
		end))

		self:Add(item.Destroying:Connect(function()
			self:Destroy()
		end))
	elseif itemType == "RBXScriptSignal" then
		self:Connect(item, function()
			self:Destroy()
		end)

		return
	elseif itemType == "table" and typeof(item["Connect"]) == "function" then
		self:Add(item:Connect(function()
			self:Destroy()
		end))

		return
	elseif itemType == "Instance" and item.ClassName == "Model" and Players:GetPlayerFromCharacter(item) then
		local playerInstance = Players:GetPlayerFromCharacter(item)

		if playerInstance then
			self:AttachTo(playerInstance)
			self:AttachTo(playerInstance.CharacterAdded)
		end

		self:_streamWithUID(item, "Humanoid", function(humanoid: Humanoid)
			self:Add(humanoid.Died:Connect(function()
				self:Destroy()
			end))

			-- just in case died doesnt fire, sometimes that be happening lol.
			-- why you may ask? roblok
			self:Add(humanoid.StateChanged:Connect(function(_, newState: Enum.HumanoidStateType)
				if newState == Enum.HumanoidStateType.Dead then
					self:Destroy()
				end
			end))
		end)
	end

	if itemType == "Instance" then
		self:AttachTo(item.Destroying)
		return
	end

	self:_sendWarn("Item was not attached to Dumpster, allowed objects: Instance | Tween | TweenBase | AnimationTrack | Sound | RBXScriptSignal")

	return
end

--[[
    Returns: any?
    Description: Will Remove an object/string reference from the Dumpster.
        - If removed object is a function, and you don't want that function to run, 
          You can pass in the "dontCallCleanMethod" parameter as true.
    Paremeters
        - cleanObject: any,
        - dontCallCleanMethod: boolean?
]]

function Dumpster:Remove(cleanObject: any, dontCallCleanMethod: boolean?): any?
	if self._isCleaning then
		self:_sendWarn("Cannot remove item when dumpster is being cleaned up/destroyed")
		return
	end

	if typeof(cleanObject) == "string" then
		if not self._identifierObjects[cleanObject] then
			if table.find(self._bindedNames, cleanObject) then
				self:UnbindFromRenderStep(cleanObject)
				self._identifierObjects[cleanObject] = nil
				return
			end

			self:_sendWarn("Could find an object to clean with ID:", cleanObject)
			return
		end

		local object = self._identifierObjects[cleanObject].object
		local method = self._identifierObjects[cleanObject].method

		if dontCallCleanMethod then
			self._identifierObjects[cleanObject] = nil
			return object
		else
			self:_cleanObject(object, method, true)
		end

		return
	end

	return self:_removeObject(cleanObject, dontCallCleanMethod)
end

--[[
    Returns: ()
    Description: Alias for Destroy()
]]

function Dumpster:Clean()
	self:Destroy()
end
--[[
    Returns: ()
    Description: Cleans up the dumpster.
]]

function Dumpster:Destroy()
	--cleans something based on a cleanup method
	if self._isCleaning then
		self:_sendWarn("Tried to Destroy dumpster when its currently being cleaned up!")
		return
	end

	self:_destroy()
	--commented out so Dumpster could be reused after cleaned/destroyed.
end

--
function Dumpster:_streamWithUID(obj: Instance, childName: string, callback: (Instance)->())
	local found = obj:FindFirstChild(childName)

	if found then
		callback(found)
		return
	end

	local uid = `STREAM_UID_{HttpService:GenerateGUID()}`

	local elapsed = 0

	self:Add(RunService.Heartbeat:Connect(function(dt)
		elapsed += dt
		local itemExist = obj:FindFirstChild(childName)

		if itemExist or elapsed >= 5 then
			if itemExist then
				callback(itemExist)
			else
				self:_sendWarn("Attempt on streaming for", childName, "resulted in a timeout.")
			end

			self:Remove(uid)
			elapsed = nil
		end
	end), uid)

	return uid
end

function Dumpster:_getCleanUpMethod(object, customCleanupMethod): string?
	local objectType = typeof(object)

	if (objectType ~= "thread" and objectType ~= "function") and customCleanupMethod then
		return customCleanupMethod
	end

	if objectType == "thread" then
		return THREAD_CLEAN_UP_ID
	elseif objectType == "function" then -- clean up functions to run once Destroy | Clean is called
		return FUNCTION_CLEAN_UP_ID
	elseif objectType == "Instance" then
		return "Destroy"
	elseif objectType == "table" then
		if typeof(object.Destroy) == "function" then
			return "Destroy"
		elseif typeof(object.Clean) == "function" then
			return "Clean"
		elseif typeof(object.Disconnect) == "function" then
			return "Disconnect"
		end

		return
	elseif objectType == "RBXScriptConnection" then
		return "Disconnect"
	end

	return
end

function Dumpster:_cleanUpIdentifierAvailable(cleanupIdentifier: string): boolean
	if self._identifierObjects[cleanupIdentifier] then
		self:_sendError("A cleanup identifier with ID: " .. cleanupIdentifier .. "already exists")
		return false
	end

	return true
end

function Dumpster:_removeObject(object: any, dontCallCleanMethod: boolean?)
	local table: table
	local index: (number | string)?

	for i, item in ipairs(self._objects) do
		if item.object == object then
			table = self._objects
			index = i
			break
		end
	end

	if not table then
		for key, item in pairs(self._identifierObjects) do
			if item.object == object then
				table = self._identifierObjects
				index = key
				break
			end
		end
	end

	if not table then
		self:_sendWarn("Could not find object to remove!")
		return
	end

	local object = table[index].object
	local method = table[index].method

	if dontCallCleanMethod then
		local reference = object
		table[index] = nil
		self._identifierObjects[index] = nil
		return reference
	end

	if self:_cleanObject(object, method, true) then
		table[index] = nil
		self._identifierObjects[index] = nil
	end

	return
end

function Dumpster:_destroy()
	self._isCleaning = true

	local functionsToRunOnceCleaned = {}

	local function cleanObject(item, cleanUpMethod)
		if cleanUpMethod == FUNCTION_CLEAN_UP_ID then
			table.insert(functionsToRunOnceCleaned, item)
			return
		end
--[[
        if typeof(item) == "table" and (DUMPSTER_CLEAN_UP_ID == DUMPSTER_CLEAN_UP_ID) and self._destroyed then
            return
        end
--]]
		self:_cleanObject(item, cleanUpMethod)
	end

	for _, item in ipairs(self._objects) do
		cleanObject(item.object, item.method)
	end

	for _, item in pairs(self._identifierObjects) do
		cleanObject(item.object, item.method)
	end

	for _, bindName in ipairs(self._bindedNames) do
		RunService:UnbindFromRenderStep(bindName)
	end

	table.clear(self._objects)
	table.clear(self._identifierObjects)
	table.clear(self._bindedNames)
	table.clear(self._attributes)

	for _, func in ipairs(functionsToRunOnceCleaned) do
		task.spawn(func)
	end

	self._isCleaning = false
end

function Dumpster:_cleanObject(item, cleanUpMethod, callFunction: boolean?)
	if cleanUpMethod == THREAD_CLEAN_UP_ID then
		if coroutine.status(item) ~= "dead" then
			coroutine.close(item)
		end
		return
	end

	if cleanUpMethod == FUNCTION_CLEAN_UP_ID and callFunction then
		item()
		return
	end

	if not item then
		return
	end

	if self._isAPromise(item) then
		pcall(function ()
			item[cleanUpMethod](item)
		end)

		return true
	end

	item[cleanUpMethod](item)

	return true
end

function Dumpster:_sendError(msg: string): ()
	if self.suppressErrors then
		return
	end

	error(msg .. "\n" .. debug.traceback())
end

function Dumpster:_sendWarn(...): ()
	if self.suppressWarnings then
		return
	end

	warn(...)
	warn(debug.traceback())
end

function Dumpster:_isAPromise(object)
	local s,e  = pcall(function()
		local hasCancel = typeof(object.cancel) == "function"
		local hasGetStatus = typeof(object["getStatus"]) == "function"
		local hasFinally = typeof(object["finally"]) == "function"

		local hasAndThen = typeof(object["andThen"]) == "function"

		return hasCancel and hasGetStatus and hasFinally and hasAndThen
	end)

	if not s then
		return false
	end

	return e
end

function Dumpster:_initPromise(object, cleanupIdentifier)
	if object:getStatus() == "Started" then
		object:finally(function()
			if self._isCleaning then
				return
			end

			self:Remove(cleanupIdentifier, true)
		end)
	end

	return true
end

return Dumpster<|MERGE_RESOLUTION|>--- conflicted
+++ resolved
@@ -1,11 +1,7 @@
 --[[[
 	Author @Andi Muhaxheri / KinqAndi
 	Date @03/07/21
-<<<<<<< HEAD
 	Version: 0.3.7
-=======
-	Version: 0.3.6
->>>>>>> b6d4e3ee
 		Version Update Date: 9/02/23
 ]]
 
@@ -63,6 +59,12 @@
 			end
 		end
 
+		if typeof(object) == "table" then
+			if self:_isAPromise(object) then
+				return self:AddPromise(object, cleanUpIdentifier)
+			end
+		end
+
 		self:_sendWarn(object, "was not added for cleanup, could not find a cleanup method!")
 		return
 	end
@@ -98,6 +100,7 @@
 
 	local cleanUpMethod = "cancel"
 	cleanUpIdentifier = cleanUpIdentifier or HttpService:GenerateGUID()
+	cleanUpIdentifier = cleanUpIdentifier or HttpService:GenerateGUID()
 
 	if cleanUpIdentifier then
 		if not self:_cleanUpIdentifierAvailable(cleanUpIdentifier) then
@@ -106,10 +109,12 @@
 
 		self._identifierObjects[cleanUpIdentifier] = {object = promise, method = cleanUpMethod}
 		self:_initPromise(promise, cleanUpIdentifier)
+		self:_initPromise(promise, cleanUpIdentifier)
 		return
 	end
 
 	table.insert(self._objects, {object = promise, method = cleanUpMethod})
+	self:_initPromise(promise, cleanUpIdentifier)
 	self:_initPromise(promise, cleanUpIdentifier)
 end
 
@@ -674,6 +679,14 @@
 		local hasAndThen = typeof(object["andThen"]) == "function"
 
 		return hasCancel and hasGetStatus and hasFinally and hasAndThen
+	local s,e  = pcall(function()
+		local hasCancel = typeof(object.cancel) == "function"
+		local hasGetStatus = typeof(object["getStatus"]) == "function"
+		local hasFinally = typeof(object["finally"]) == "function"
+
+		local hasAndThen = typeof(object["andThen"]) == "function"
+
+		return hasCancel and hasGetStatus and hasFinally and hasAndThen
 	end)
 
 	if not s then
@@ -681,8 +694,10 @@
 	end
 
 	return e
-end
-
+	return e
+end
+
+function Dumpster:_initPromise(object, cleanupIdentifier)
 function Dumpster:_initPromise(object, cleanupIdentifier)
 	if object:getStatus() == "Started" then
 		object:finally(function()
@@ -691,6 +706,7 @@
 			end
 
 			self:Remove(cleanupIdentifier, true)
+			self:Remove(cleanupIdentifier, true)
 		end)
 	end
 
